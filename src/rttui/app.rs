use anyhow::{anyhow, Result};
use crossterm::{
    event::{self, KeyCode},
    execute,
    terminal::{disable_raw_mode, enable_raw_mode, EnterAlternateScreen, LeaveAlternateScreen},
};
use probe_rs_rtt::RttChannel;
use std::convert::TryInto;
use std::io::{Read, Seek, Write};
use std::{fmt::write, path::PathBuf};
use textwrap::wrap_iter;
use tui::{
    backend::CrosstermBackend,
    layout::{Constraint, Direction, Layout},
    style::{Color, Modifier, Style},
<<<<<<< HEAD
    text::{Span, Spans},
    widgets::{Block, Borders, List, ListItem, Paragraph, Tabs},
    Terminal,
};

use super::{
    channel::{ChannelState, DataFormat},
    event::{Event, Events},
};
=======
    symbols,
    widgets::{Axis, Block, Borders, Chart, Dataset, List, Paragraph, Tabs, Text},
    Terminal,
};

use super::channel::ChannelState;
use super::event::{Event, Events};
use super::DataFormat;
>>>>>>> e9500b41

use event::{DisableMouseCapture, KeyModifiers};

/// App holds the state of the application
pub struct App {
    tabs: Vec<ChannelState>,
    current_tab: usize,

    terminal: Terminal<CrosstermBackend<std::io::Stdout>>,
    events: Events,
    history_path: Option<PathBuf>,
    logname: String,
}

fn pull_channel<C: RttChannel>(channels: &mut Vec<C>, n: usize) -> Option<C> {
    let c = channels
        .iter()
        .enumerate()
        .find_map(|(i, c)| if c.number() == n { Some(i) } else { None });

    c.map(|c| channels.remove(c))
}

impl App {
    pub fn new(
        mut rtt: probe_rs_rtt::Rtt,
        config: &crate::config::Config,
        logname: String,
    ) -> Result<Self> {
        let mut tabs = Vec::new();
        if !config.rtt.channels.is_empty() {
            let mut up_channels = rtt.up_channels().drain().collect::<Vec<_>>();
            let mut down_channels = rtt.down_channels().drain().collect::<Vec<_>>();
            for channel in &config.rtt.channels {
                tabs.push(ChannelState::new(
                    channel.up.and_then(|up| pull_channel(&mut up_channels, up)),
                    channel
                        .down
                        .and_then(|down| pull_channel(&mut down_channels, down)),
                    channel.name.clone(),
                    config.rtt.show_timestamps,
                    channel.format,
                ))
            }
        } else {
            let up_channels = rtt.up_channels().drain();
            let mut down_channels = rtt.down_channels().drain().collect::<Vec<_>>();
            for channel in up_channels.into_iter() {
                let number = channel.number();
                tabs.push(ChannelState::new(
                    Some(channel),
                    pull_channel(&mut down_channels, number),
                    None,
                    config.rtt.show_timestamps,
                    DataFormat::String,
                ));
            }

            for channel in down_channels {
                tabs.push(ChannelState::new(
                    None,
                    Some(channel),
                    None,
                    config.rtt.show_timestamps,
                    DataFormat::String,
                ));
            }
        }

        // Code farther down relies on tabs being configured and might panic
        // otherwise.
        if tabs.is_empty() {
            return Err(anyhow!(
                "Failed to initialize RTT UI: No RTT channels configured"
            ));
        }

        let events = Events::new();

        enable_raw_mode().unwrap();
        let mut stdout = std::io::stdout();
        execute!(stdout, EnterAlternateScreen).unwrap();
        let backend = CrosstermBackend::new(stdout);
        let mut terminal = Terminal::new(backend).unwrap();
        let _ = terminal.hide_cursor();

        let history_path = {
            if !config.rtt.log_enabled {
                None
            } else {
                //when is the right time if ever to fail if the directory or file cant be created?
                //should we create the path on startup or when we write
                match std::fs::create_dir_all(&config.rtt.log_path) {
                    Ok(_) => Some(config.rtt.log_path.clone()),
                    Err(_) => {
                        log::warn!("Could not create log directory");
                        None
                    }
                }
            }
        };

        Ok(Self {
            tabs,
            current_tab: 0,
            terminal,
            events,
            history_path,
            logname,
        })
    }

    pub fn get_rtt_symbol<T: Read + Seek>(file: &mut T) -> Option<u64> {
        let mut buffer = Vec::new();
        if file.read_to_end(&mut buffer).is_ok() {
            if let Ok(binary) = goblin::elf::Elf::parse(&buffer.as_slice()) {
                for sym in &binary.syms {
                    if let Some(Ok(name)) = binary.strtab.get(sym.st_name) {
                        if name == "_SEGGER_RTT" {
                            return Some(sym.st_value);
                        }
                    }
                }
            }
        }

        log::warn!("No RTT header info was present in the ELF file. Does your firmware run RTT?");
        None
    }

    pub fn render(
        &mut self,
        defmt_state: &Option<(defmt_decoder::Table, Option<defmt_elf2table::Locations>)>,
    ) {
        let input = self.current_tab().input().to_owned();
        let has_down_channel = self.current_tab().has_down_channel();
        let scroll_offset = self.current_tab().scroll_offset();
        let messages = self.current_tab().messages().clone();
        let data = self.current_tab().data().clone();
<<<<<<< HEAD
        let tabs = &self.tabs;
        let current_tab = self.current_tab;
        let mut height = 0;
        let mut messages_wrapped: Vec<String> = Vec::new();

        match tabs[current_tab].format() {
            DataFormat::String => {
                self.terminal
                    .draw(|f| {
                        let constraints = if has_down_channel {
                            &[
                                Constraint::Length(1),
                                Constraint::Min(1),
                                Constraint::Length(1),
                            ][..]
                        } else {
                            &[Constraint::Length(1), Constraint::Min(1)][..]
                        };
                        let chunks = Layout::default()
                            .direction(Direction::Vertical)
                            .margin(0)
                            .constraints(constraints)
                            .split(f.size());

                        let tab_names = tabs
                            .iter()
                            .map(|t| Spans::from(t.name()))
                            .collect::<Vec<_>>();
                        let tabs = Tabs::new(tab_names)
                            .select(current_tab)
                            .style(Style::default().fg(Color::Black).bg(Color::Yellow))
                            .highlight_style(
                                Style::default()
                                    .fg(Color::Green)
                                    .bg(Color::Yellow)
                                    .add_modifier(Modifier::BOLD),
                            );
                        f.render_widget(tabs, chunks[0]);

                        height = chunks[1].height as usize;

                        // We need to collect to generate message_num :(
                        messages_wrapped = messages
                            .iter()
                            .map(|m| {
                                wrap_iter(m, chunks[1].width as usize).map(|cow| cow.into_owned())
                            })
                            .flatten()
                            .collect();

                        let message_num = messages_wrapped.len();

                        let messages: Vec<ListItem> = messages_wrapped
                            .iter()
                            .skip(message_num - (height + scroll_offset).min(message_num))
                            .take(height)
                            .map(|s| ListItem::new(vec![Spans::from(Span::raw(s))]))
                            .collect();

                        let messages = List::new(messages.as_slice())
                            .block(Block::default().borders(Borders::NONE));
                        f.render_widget(messages, chunks[1]);

                        if has_down_channel {
                            let input = Paragraph::new(Spans::from(vec![Span::raw(input.clone())]))
                                .style(Style::default().fg(Color::Yellow).bg(Color::Blue));
                            f.render_widget(input, chunks[2]);
                        }
                    })
                    .unwrap();

                let message_num = messages_wrapped.len();
                let scroll_offset = self.tabs[self.current_tab].scroll_offset();
                if message_num < height + scroll_offset {
                    self.current_tab_mut()
                        .set_scroll_offset(message_num - height.min(message_num));
                }
            }
            binle_or_defmt => {
                self.terminal
                    .draw(|f| {
=======
        let mut messages_wrapped: Vec<String> = Vec::new();
        let tabs = &self.tabs;
        let current_tab = self.current_tab;
        let mut height = 0;

        match current_tab {
            //String todo deal with enums instead
            0 => {
                self.terminal
                    .draw(|mut f| {
>>>>>>> e9500b41
                        let constraints = if has_down_channel {
                            &[
                                Constraint::Length(1),
                                Constraint::Min(1),
                                Constraint::Length(1),
                            ][..]
                        } else {
                            &[Constraint::Length(1), Constraint::Min(1)][..]
                        };
                        let chunks = Layout::default()
                            .direction(Direction::Vertical)
                            .margin(0)
                            .constraints(constraints)
                            .split(f.size());

<<<<<<< HEAD
                        let tab_names = tabs
                            .iter()
                            .map(|t| Spans::from(t.name()))
                            .collect::<Vec<_>>();
                        let tabs = Tabs::new(tab_names)
=======
                        let tab_names = tabs.iter().map(|t| t.name()).collect::<Vec<_>>();
                        let tabs = Tabs::default()
                            .titles(&tab_names.as_slice())
>>>>>>> e9500b41
                            .select(current_tab)
                            .style(Style::default().fg(Color::Black).bg(Color::Yellow))
                            .highlight_style(
                                Style::default()
                                    .fg(Color::Green)
                                    .bg(Color::Yellow)
<<<<<<< HEAD
                                    .add_modifier(Modifier::BOLD),
                            );
                        f.render_widget(tabs, chunks[0]);

                        height = chunks[1].height as usize;

                        // probably pretty bad
                        match binle_or_defmt {
                            DataFormat::BinaryLE => {
                                messages_wrapped.push(data.iter().fold(
                                    String::new(),
                                    |mut output, byte| {
                                        let _ = write(&mut output, format_args!("{:#04x}, ", byte));
                                        output
                                    },
                                ));
                            }
                            DataFormat::Defmt => {
                                let (table, locs) = defmt_state.as_ref().expect(
                                "Running rtt in defmt mode but table or locations could not be loaded.",
                            );
                                let mut frames = vec![];

                                frames.extend_from_slice(&data);

                                while let Ok((frame, consumed)) =
                                    defmt_decoder::decode(&frames, table)
                                {
                                    // NOTE(`[]` indexing) all indices in `table` have already been
                                    // verified to exist in the `locs` map.
                                    let loc = locs.as_ref().map(|locs| &locs[&frame.index()]);

                                    messages_wrapped.push(format!("{}", frame.display(false)));
                                    if let Some(loc) = loc {
                                        let relpath = if let Ok(relpath) =
                                            loc.file.strip_prefix(&std::env::current_dir().unwrap())
                                        {
                                            relpath
                                        } else {
                                            // not relative; use full path
                                            &loc.file
                                        };

                                        messages_wrapped.push(format!(
                                            "└─ {}:{}",
                                            relpath.display(),
                                            loc.line
                                        ));
                                    }

                                    let num_frames = frames.len();
                                    frames.rotate_left(consumed);
                                    frames.truncate(num_frames - consumed);
                                }
                            }
                            DataFormat::String => unreachable!("You encountered a bug. Please open an issue on Github."),
                        }

                        let message_num = messages_wrapped.len();

                        let messages: Vec<ListItem> = messages_wrapped
                            .iter()
                            .skip(message_num - (height + scroll_offset).min(message_num))
                            .take(height)
                            .map(|s| ListItem::new(vec![Spans::from(Span::raw(s))]))
                            .collect();

                        let messages = List::new(messages.as_slice())
=======
                                    .modifier(Modifier::BOLD),
                            );
                        f.render_widget(tabs, chunks[0]);

                        height = chunks[1].height as usize;

                        // We need to collect to generate message_num :(
                        messages_wrapped = messages
                            .iter()
                            .map(|m| {
                                wrap_iter(m, chunks[1].width as usize).map(|cow| cow.into_owned())
                            })
                            .flatten()
                            .collect();

                        let message_num = messages_wrapped.len();

                        let messages: Vec<Text> = messages_wrapped
                            .iter()
                            .skip(message_num - (height + scroll_offset).min(message_num))
                            .take(height)
                            .map(|m| Text::raw(m))
                            .collect();

                        let messages = List::new(messages.iter().cloned())
>>>>>>> e9500b41
                            .block(Block::default().borders(Borders::NONE));
                        f.render_widget(messages, chunks[1]);

                        if has_down_channel {
<<<<<<< HEAD
                            let input = Paragraph::new(Spans::from(vec![Span::raw(input.clone())]))
=======
                            let text = [Text::raw(input.clone())];
                            let input = Paragraph::new(text.iter())
>>>>>>> e9500b41
                                .style(Style::default().fg(Color::Yellow).bg(Color::Blue));
                            f.render_widget(input, chunks[2]);
                        }
                    })
                    .unwrap();

                let message_num = messages_wrapped.len();
                let scroll_offset = self.tabs[self.current_tab].scroll_offset();
                if message_num < height + scroll_offset {
                    self.current_tab_mut()
                        .set_scroll_offset(message_num - height.min(message_num));
                }
            }
<<<<<<< HEAD
=======
            //binary
            _ => {
                self.terminal
                    .draw(|mut f| {
                        let constraints = if has_down_channel {
                            &[
                                Constraint::Length(1),
                                Constraint::Min(1),
                                Constraint::Length(1),
                            ][..]
                        } else {
                            &[Constraint::Length(1), Constraint::Min(1)][..]
                        };
                        let chunks = Layout::default()
                            .direction(Direction::Vertical)
                            .margin(0)
                            .constraints(constraints)
                            .split(f.size());

                        let tab_names = tabs.iter().map(|t| t.name()).collect::<Vec<_>>();
                        let tabs = Tabs::default()
                            .titles(&tab_names.as_slice())
                            .select(current_tab)
                            .style(Style::default().fg(Color::Black).bg(Color::Yellow))
                            .highlight_style(
                                Style::default()
                                    .fg(Color::Green)
                                    .bg(Color::Yellow)
                                    .modifier(Modifier::BOLD),
                            );
                        f.render_widget(tabs, chunks[0]);

                        let max_x = 128;

                        let dater = data
                            .chunks_exact(4)
                            .map(|bytes| {
                                //impossible to fail?
                                f32::from_le_bytes(bytes.try_into().unwrap())
                            })
                            .rev()
                            .take(max_x * 3)
                            .rev();

                        let x = dater
                            .clone()
                            .step_by(3)
                            .enumerate()
                            .map(|(i, val)| (i as f64, val as f64))
                            .collect::<Vec<(f64, f64)>>();

                        let y = dater
                            .clone()
                            .skip(1)
                            .step_by(3)
                            .enumerate()
                            .map(|(i, val)| (i as f64, val as f64))
                            .collect::<Vec<(f64, f64)>>();

                        let z = dater
                            .clone()
                            .skip(2)
                            .step_by(3)
                            .enumerate()
                            .map(|(i, val)| (i as f64, val as f64))
                            .collect::<Vec<(f64, f64)>>();

                        //in our case no ord for f32 so need a nan datatype to do .min or max
                        let min = -2000.0;
                        let max = 2000.0;

                        let x_labels = [
                            format!("{}", 0.0),
                            format!("{}", (0.0 + x.len() as f64) / 2.0),
                            format!("{}", x.len()),
                        ];
                        let y_labels = &[min.to_string(), "0".to_string(), max.to_string()];

                        let datasets = [
                            Dataset::default()
                                .name("x")
                                .marker(symbols::Marker::Braille)
                                .style(Style::default().fg(Color::Yellow))
                                .data(&x),
                            Dataset::default()
                                .name("y")
                                .marker(symbols::Marker::Braille)
                                .style(Style::default().fg(Color::Blue))
                                .data(&y),
                            Dataset::default()
                                .name("z")
                                .marker(symbols::Marker::Braille)
                                .style(Style::default().fg(Color::Green))
                                .data(&z),
                        ];
                        let chart = Chart::default()
                            .block(
                                Block::default()
                                    .title("Chart 1")
                                    .title_style(
                                        Style::default().fg(Color::Cyan).modifier(Modifier::BOLD),
                                    )
                                    .borders(Borders::ALL),
                            )
                            .x_axis(
                                Axis::default()
                                    .title("X Axis")
                                    .style(Style::default().fg(Color::Gray))
                                    .labels_style(Style::default().modifier(Modifier::ITALIC))
                                    .bounds([0.0, x.len() as f64])
                                    .labels(&x_labels),
                            )
                            .y_axis(
                                Axis::default()
                                    .title("Y Axis")
                                    .style(Style::default().fg(Color::Gray))
                                    .labels_style(Style::default().modifier(Modifier::ITALIC))
                                    .bounds([min, max])
                                    .labels(y_labels),
                            )
                            .datasets(&datasets);
                        f.render_widget(chart, chunks[1]);
                    })
                    .unwrap();
            }
>>>>>>> e9500b41
        }
    }

    /// Returns true if the application should exit.
    pub fn handle_event(&mut self) -> bool {
        match self.events.next().unwrap() {
            Event::Input(event) => match event.code {
                KeyCode::Char('c') if event.modifiers.contains(KeyModifiers::CONTROL) => {
                    clean_up_terminal();
                    let _ = self.terminal.show_cursor();

                    if let Some(path) = &self.history_path {
                        for (i, tab) in self.tabs.iter().enumerate() {
                            let extension = match tab.format() {
                                DataFormat::String => "txt",
                                DataFormat::BinaryLE => "dat",
                                DataFormat::Defmt => {
                                    panic!("You encountered a bug. Please open an issue on Github.")
                                }
                            };

                            let name = format!("{}_channel{}.{}", self.logname, i, extension);
                            let final_path = path.join(name);

                            match std::fs::File::create(final_path.clone()) {
                                Ok(mut file) => {
                                    match tab.format() {
                                        DataFormat::String => {
                                            for line in tab.messages() {
                                                match writeln!(file, "{}", line) {
                                                    Ok(_) => {}
                                                    Err(e) => {
                                                        eprintln!(
                                                            "\nError writing log channel {}: {}",
                                                            i, e
                                                        );
                                                        continue;
                                                    }
                                                }
                                            }
                                        }
                                        DataFormat::BinaryLE => match file.write(&tab.data()) {
                                            Ok(_) => {}
                                            Err(e) => {
                                                eprintln!(
                                                    "\nError writing log channel {}: {}",
                                                    i, e
                                                );
                                                continue;
                                            }
                                        },
                                        DataFormat::Defmt => {
                                            log::error!("Cannot write defmt output to disk.")
                                        }
                                    };
                                }
                                Err(e) => {
                                    eprintln!(
                                        "\nCould not create log file {:?}: {}",
                                        final_path.clone(),
                                        e
                                    );
                                }
                            }
                        }
                    }
                    true
                }
                KeyCode::F(n) => {
                    let n = n as usize - 1;
                    if n < self.tabs.len() {
                        self.current_tab = n as usize;
                    }
                    false
                }
                KeyCode::Enter => {
                    self.push_rtt();
                    false
                }
                KeyCode::Char(c) => {
                    self.current_tab_mut().input_mut().push(c);
                    false
                }
                KeyCode::Backspace => {
                    self.current_tab_mut().input_mut().pop();
                    false
                }
                KeyCode::PageUp => {
                    self.current_tab_mut().scroll_up();
                    false
                }
                KeyCode::PageDown => {
                    self.current_tab_mut().scroll_down();
                    false
                }
                _ => false,
            },
            _ => false,
        }
    }

    pub fn current_tab(&self) -> &ChannelState {
        &self.tabs[self.current_tab]
    }

    pub fn current_tab_mut(&mut self) -> &mut ChannelState {
        &mut self.tabs[self.current_tab]
    }

    /// Polls the RTT target for new data on all channels.
    pub fn poll_rtt(&mut self) {
<<<<<<< HEAD
        for channel in self.tabs.iter_mut() {
            channel.poll_rtt();
=======
        for (i, channel) in self.tabs.iter_mut().enumerate() {
            //for now, just assume 0 is string everything else is binaryle
            let fmt = match i {
                0 => DataFormat::String,
                _ => DataFormat::BinaryLE,
            };
            channel.poll_rtt(fmt);
>>>>>>> e9500b41
        }
    }

    pub fn push_rtt(&mut self) {
        self.tabs[self.current_tab].push_rtt();
    }
}

pub fn clean_up_terminal() {
    let _ = disable_raw_mode();
    let _ = execute!(std::io::stdout(), LeaveAlternateScreen, DisableMouseCapture);
}<|MERGE_RESOLUTION|>--- conflicted
+++ resolved
@@ -13,9 +13,9 @@
     backend::CrosstermBackend,
     layout::{Constraint, Direction, Layout},
     style::{Color, Modifier, Style},
-<<<<<<< HEAD
+    symbols,
     text::{Span, Spans},
-    widgets::{Block, Borders, List, ListItem, Paragraph, Tabs},
+    widgets::{Axis, Block, Borders, Chart, Dataset, List, ListItem, Paragraph, Tabs},
     Terminal,
 };
 
@@ -23,16 +23,6 @@
     channel::{ChannelState, DataFormat},
     event::{Event, Events},
 };
-=======
-    symbols,
-    widgets::{Axis, Block, Borders, Chart, Dataset, List, Paragraph, Tabs, Text},
-    Terminal,
-};
-
-use super::channel::ChannelState;
-use super::event::{Event, Events};
-use super::DataFormat;
->>>>>>> e9500b41
 
 use event::{DisableMouseCapture, KeyModifiers};
 
@@ -172,7 +162,6 @@
         let scroll_offset = self.current_tab().scroll_offset();
         let messages = self.current_tab().messages().clone();
         let data = self.current_tab().data().clone();
-<<<<<<< HEAD
         let tabs = &self.tabs;
         let current_tab = self.current_tab;
         let mut height = 0;
@@ -251,21 +240,9 @@
                         .set_scroll_offset(message_num - height.min(message_num));
                 }
             }
-            binle_or_defmt => {
+            DataFormat::BinaryLE => {
                 self.terminal
                     .draw(|f| {
-=======
-        let mut messages_wrapped: Vec<String> = Vec::new();
-        let tabs = &self.tabs;
-        let current_tab = self.current_tab;
-        let mut height = 0;
-
-        match current_tab {
-            //String todo deal with enums instead
-            0 => {
-                self.terminal
-                    .draw(|mut f| {
->>>>>>> e9500b41
                         let constraints = if has_down_channel {
                             &[
                                 Constraint::Length(1),
@@ -281,173 +258,18 @@
                             .constraints(constraints)
                             .split(f.size());
 
-<<<<<<< HEAD
                         let tab_names = tabs
                             .iter()
                             .map(|t| Spans::from(t.name()))
                             .collect::<Vec<_>>();
                         let tabs = Tabs::new(tab_names)
-=======
-                        let tab_names = tabs.iter().map(|t| t.name()).collect::<Vec<_>>();
-                        let tabs = Tabs::default()
-                            .titles(&tab_names.as_slice())
->>>>>>> e9500b41
                             .select(current_tab)
                             .style(Style::default().fg(Color::Black).bg(Color::Yellow))
                             .highlight_style(
                                 Style::default()
                                     .fg(Color::Green)
                                     .bg(Color::Yellow)
-<<<<<<< HEAD
                                     .add_modifier(Modifier::BOLD),
-                            );
-                        f.render_widget(tabs, chunks[0]);
-
-                        height = chunks[1].height as usize;
-
-                        // probably pretty bad
-                        match binle_or_defmt {
-                            DataFormat::BinaryLE => {
-                                messages_wrapped.push(data.iter().fold(
-                                    String::new(),
-                                    |mut output, byte| {
-                                        let _ = write(&mut output, format_args!("{:#04x}, ", byte));
-                                        output
-                                    },
-                                ));
-                            }
-                            DataFormat::Defmt => {
-                                let (table, locs) = defmt_state.as_ref().expect(
-                                "Running rtt in defmt mode but table or locations could not be loaded.",
-                            );
-                                let mut frames = vec![];
-
-                                frames.extend_from_slice(&data);
-
-                                while let Ok((frame, consumed)) =
-                                    defmt_decoder::decode(&frames, table)
-                                {
-                                    // NOTE(`[]` indexing) all indices in `table` have already been
-                                    // verified to exist in the `locs` map.
-                                    let loc = locs.as_ref().map(|locs| &locs[&frame.index()]);
-
-                                    messages_wrapped.push(format!("{}", frame.display(false)));
-                                    if let Some(loc) = loc {
-                                        let relpath = if let Ok(relpath) =
-                                            loc.file.strip_prefix(&std::env::current_dir().unwrap())
-                                        {
-                                            relpath
-                                        } else {
-                                            // not relative; use full path
-                                            &loc.file
-                                        };
-
-                                        messages_wrapped.push(format!(
-                                            "└─ {}:{}",
-                                            relpath.display(),
-                                            loc.line
-                                        ));
-                                    }
-
-                                    let num_frames = frames.len();
-                                    frames.rotate_left(consumed);
-                                    frames.truncate(num_frames - consumed);
-                                }
-                            }
-                            DataFormat::String => unreachable!("You encountered a bug. Please open an issue on Github."),
-                        }
-
-                        let message_num = messages_wrapped.len();
-
-                        let messages: Vec<ListItem> = messages_wrapped
-                            .iter()
-                            .skip(message_num - (height + scroll_offset).min(message_num))
-                            .take(height)
-                            .map(|s| ListItem::new(vec![Spans::from(Span::raw(s))]))
-                            .collect();
-
-                        let messages = List::new(messages.as_slice())
-=======
-                                    .modifier(Modifier::BOLD),
-                            );
-                        f.render_widget(tabs, chunks[0]);
-
-                        height = chunks[1].height as usize;
-
-                        // We need to collect to generate message_num :(
-                        messages_wrapped = messages
-                            .iter()
-                            .map(|m| {
-                                wrap_iter(m, chunks[1].width as usize).map(|cow| cow.into_owned())
-                            })
-                            .flatten()
-                            .collect();
-
-                        let message_num = messages_wrapped.len();
-
-                        let messages: Vec<Text> = messages_wrapped
-                            .iter()
-                            .skip(message_num - (height + scroll_offset).min(message_num))
-                            .take(height)
-                            .map(|m| Text::raw(m))
-                            .collect();
-
-                        let messages = List::new(messages.iter().cloned())
->>>>>>> e9500b41
-                            .block(Block::default().borders(Borders::NONE));
-                        f.render_widget(messages, chunks[1]);
-
-                        if has_down_channel {
-<<<<<<< HEAD
-                            let input = Paragraph::new(Spans::from(vec![Span::raw(input.clone())]))
-=======
-                            let text = [Text::raw(input.clone())];
-                            let input = Paragraph::new(text.iter())
->>>>>>> e9500b41
-                                .style(Style::default().fg(Color::Yellow).bg(Color::Blue));
-                            f.render_widget(input, chunks[2]);
-                        }
-                    })
-                    .unwrap();
-
-                let message_num = messages_wrapped.len();
-                let scroll_offset = self.tabs[self.current_tab].scroll_offset();
-                if message_num < height + scroll_offset {
-                    self.current_tab_mut()
-                        .set_scroll_offset(message_num - height.min(message_num));
-                }
-            }
-<<<<<<< HEAD
-=======
-            //binary
-            _ => {
-                self.terminal
-                    .draw(|mut f| {
-                        let constraints = if has_down_channel {
-                            &[
-                                Constraint::Length(1),
-                                Constraint::Min(1),
-                                Constraint::Length(1),
-                            ][..]
-                        } else {
-                            &[Constraint::Length(1), Constraint::Min(1)][..]
-                        };
-                        let chunks = Layout::default()
-                            .direction(Direction::Vertical)
-                            .margin(0)
-                            .constraints(constraints)
-                            .split(f.size());
-
-                        let tab_names = tabs.iter().map(|t| t.name()).collect::<Vec<_>>();
-                        let tabs = Tabs::default()
-                            .titles(&tab_names.as_slice())
-                            .select(current_tab)
-                            .style(Style::default().fg(Color::Black).bg(Color::Yellow))
-                            .highlight_style(
-                                Style::default()
-                                    .fg(Color::Green)
-                                    .bg(Color::Yellow)
-                                    .modifier(Modifier::BOLD),
                             );
                         f.render_widget(tabs, chunks[0]);
 
@@ -497,7 +319,7 @@
                         ];
                         let y_labels = &[min.to_string(), "0".to_string(), max.to_string()];
 
-                        let datasets = [
+                        let datasets = vec![
                             Dataset::default()
                                 .name("x")
                                 .marker(symbols::Marker::Braille)
@@ -514,37 +336,156 @@
                                 .style(Style::default().fg(Color::Green))
                                 .data(&z),
                         ];
-                        let chart = Chart::default()
+                        let italic = Style::default().add_modifier(Modifier::ITALIC);
+                        let chart = Chart::new(datasets)
                             .block(
                                 Block::default()
-                                    .title("Chart 1")
-                                    .title_style(
-                                        Style::default().fg(Color::Cyan).modifier(Modifier::BOLD),
-                                    )
+                                    .title(Span::styled(
+                                        "Chart 1",
+                                        Style::default()
+                                            .fg(Color::Cyan)
+                                            .add_modifier(Modifier::BOLD),
+                                    ))
                                     .borders(Borders::ALL),
                             )
                             .x_axis(
                                 Axis::default()
                                     .title("X Axis")
                                     .style(Style::default().fg(Color::Gray))
-                                    .labels_style(Style::default().modifier(Modifier::ITALIC))
                                     .bounds([0.0, x.len() as f64])
-                                    .labels(&x_labels),
+                                    .labels(
+                                        x_labels.iter().map(|l| Span::styled(l, italic)).collect(),
+                                    ),
                             )
                             .y_axis(
                                 Axis::default()
                                     .title("Y Axis")
                                     .style(Style::default().fg(Color::Gray))
-                                    .labels_style(Style::default().modifier(Modifier::ITALIC))
                                     .bounds([min, max])
-                                    .labels(y_labels),
-                            )
-                            .datasets(&datasets);
+                                    .labels(
+                                        y_labels.iter().map(|l| Span::styled(l, italic)).collect(),
+                                    ),
+                            );
                         f.render_widget(chart, chunks[1]);
                     })
                     .unwrap();
             }
->>>>>>> e9500b41
+            binle_or_defmt => {
+                self.terminal
+                    .draw(|f| {
+                        let constraints = if has_down_channel {
+                            &[
+                                Constraint::Length(1),
+                                Constraint::Min(1),
+                                Constraint::Length(1),
+                            ][..]
+                        } else {
+                            &[Constraint::Length(1), Constraint::Min(1)][..]
+                        };
+                        let chunks = Layout::default()
+                            .direction(Direction::Vertical)
+                            .margin(0)
+                            .constraints(constraints)
+                            .split(f.size());
+
+                        let tab_names = tabs
+                            .iter()
+                            .map(|t| Spans::from(t.name()))
+                            .collect::<Vec<_>>();
+                        let tabs = Tabs::new(tab_names)
+                            .select(current_tab)
+                            .style(Style::default().fg(Color::Black).bg(Color::Yellow))
+                            .highlight_style(
+                                Style::default()
+                                    .fg(Color::Green)
+                                    .bg(Color::Yellow)
+                                    .add_modifier(Modifier::BOLD),
+                            );
+                        f.render_widget(tabs, chunks[0]);
+
+                        height = chunks[1].height as usize;
+
+                        // probably pretty bad
+                        match binle_or_defmt {
+                            DataFormat::BinaryLE => {
+                                // NOTE: temporary unreachable
+                                messages_wrapped.push(data.iter().fold(
+                                    String::new(),
+                                    |mut output, byte| {
+                                        let _ = write(&mut output, format_args!("{:#04x}, ", byte));
+                                        output
+                                    },
+                                ));
+                            }
+                            DataFormat::Defmt => {
+                                let (table, locs) = defmt_state.as_ref().expect(
+                                "Running rtt in defmt mode but table or locations could not be loaded.",
+                            );
+                                let mut frames = vec![];
+
+                                frames.extend_from_slice(&data);
+
+                                while let Ok((frame, consumed)) =
+                                    defmt_decoder::decode(&frames, table)
+                                {
+                                    // NOTE(`[]` indexing) all indices in `table` have already been
+                                    // verified to exist in the `locs` map.
+                                    let loc = locs.as_ref().map(|locs| &locs[&frame.index()]);
+
+                                    messages_wrapped.push(format!("{}", frame.display(false)));
+                                    if let Some(loc) = loc {
+                                        let relpath = if let Ok(relpath) =
+                                            loc.file.strip_prefix(&std::env::current_dir().unwrap())
+                                        {
+                                            relpath
+                                        } else {
+                                            // not relative; use full path
+                                            &loc.file
+                                        };
+
+                                        messages_wrapped.push(format!(
+                                            "└─ {}:{}",
+                                            relpath.display(),
+                                            loc.line
+                                        ));
+                                    }
+
+                                    let num_frames = frames.len();
+                                    frames.rotate_left(consumed);
+                                    frames.truncate(num_frames - consumed);
+                                }
+                            }
+                            DataFormat::String => unreachable!("You encountered a bug. Please open an issue on Github."),
+                        }
+
+                        let message_num = messages_wrapped.len();
+
+                        let messages: Vec<ListItem> = messages_wrapped
+                            .iter()
+                            .skip(message_num - (height + scroll_offset).min(message_num))
+                            .take(height)
+                            .map(|s| ListItem::new(vec![Spans::from(Span::raw(s))]))
+                            .collect();
+
+                        let messages = List::new(messages.as_slice())
+                            .block(Block::default().borders(Borders::NONE));
+                        f.render_widget(messages, chunks[1]);
+
+                        if has_down_channel {
+                            let input = Paragraph::new(Spans::from(vec![Span::raw(input.clone())]))
+                                .style(Style::default().fg(Color::Yellow).bg(Color::Blue));
+                            f.render_widget(input, chunks[2]);
+                        }
+                    })
+                    .unwrap();
+
+                let message_num = messages_wrapped.len();
+                let scroll_offset = self.tabs[self.current_tab].scroll_offset();
+                if message_num < height + scroll_offset {
+                    self.current_tab_mut()
+                        .set_scroll_offset(message_num - height.min(message_num));
+                }
+            }
         }
     }
 
@@ -656,18 +597,8 @@
 
     /// Polls the RTT target for new data on all channels.
     pub fn poll_rtt(&mut self) {
-<<<<<<< HEAD
-        for channel in self.tabs.iter_mut() {
+        for channel in &mut self.tabs {
             channel.poll_rtt();
-=======
-        for (i, channel) in self.tabs.iter_mut().enumerate() {
-            //for now, just assume 0 is string everything else is binaryle
-            let fmt = match i {
-                0 => DataFormat::String,
-                _ => DataFormat::BinaryLE,
-            };
-            channel.poll_rtt(fmt);
->>>>>>> e9500b41
         }
     }
 
